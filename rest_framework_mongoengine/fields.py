from django.core.exceptions import ValidationError
from django.utils.encoding import smart_str

from rest_framework import serializers
from bson.errors import InvalidId
from bson import DBRef, ObjectId

import numbers
import inspect
import json

from mongoengine.dereference import DeReference
from mongoengine.base.document import BaseDocument
from mongoengine.document import Document, EmbeddedDocument
from mongoengine.fields import ObjectId
<<<<<<< HEAD
import mongoengine.fields as fields
=======
from mongoengine.base import get_document, _document_registry
from mongoengine.errors import NotRegistered

from collections import OrderedDict
>>>>>>> 2c63d806

from mongoengine import fields as me_fields
from rest_framework import fields as drf_fields
from rest_framework.relations import HyperlinkedIdentityField
from rest_framework.fields import get_attribute, SkipField, empty
from rest_framework.utils import html
from rest_framework.utils.serializer_helpers import BindingDict

from rest_framework_mongoengine.utils import get_field_info, PolymorphicChainMap

class DocumentField(serializers.Field):
    """
    Base field for Mongoengine fields that we can not convert to DRF fields.

    To Users:
        - You can subclass DocumentField to implement custom (de)serialization
    """

    type_label = 'DocumentField'

    def __init__(self, *args, **kwargs):

        self.depth = kwargs.pop('depth')
        self.ignore_depth = False  # set this from a kwarg!
        try:
<<<<<<< HEAD
            self.model_field = kwargs.pop('model_field', fields.DynamicField())
            self.depth = kwargs.pop('depth', 1)
=======
            self.model_field = kwargs.pop('model_field')
>>>>>>> 2c63d806
        except KeyError:
            raise ValueError("%s requires 'model_field' kwarg" % self.type_label)

        # better hotwire.
        self.dereference_refs = False

        super(DocumentField, self).__init__(*args, **kwargs)

    @property
    def fields(self):
        """
        A dictionary of {field_name: field_instance}.
        """
        # `fields` is evaluated lazily. We do this to ensure that we don't
        # have issues importing modules that use ModelSerializers as fields,
        # even if Django's app-loading stage has not yet run.
        if not hasattr(self, '_fields'):
            self._fields = BindingDict(self)
            for key, value in self.get_fields().items():
                self._fields[key] = value
        return self._fields

    def get_fields(self):
        #handle dynamic/dict fields
        raise NotImplementedError("Fields subclassing DocumentField need to implement get_fields.")

    def get_document_subfields(self, model):
        model_fields = model._fields
        fields = {}
        for field_name in model_fields:
            fields[field_name] = self.get_subfield(model_fields[field_name])
        return fields

    def get_subfield(self, model_field):
        kwargs = self.get_field_kwargs(model_field)
        return self.get_field_mapping(model_field)(**kwargs)

    def get_base_kwargs(self):
        return self.parent.get_base_kwargs()

    def get_field_kwargs(self, subfield):
        """
        Get kwargs that will be used for validation/serialization
        """
        kwargs = self.parent.get_base_kwargs()

        #kwargs to pass to all drfme fields
        #this includes lists, dicts, embedded documents, etc
        #depth included for flow control during recursive serialization.
        if self.is_drfme_field(subfield):
            kwargs['model_field'] = subfield
            kwargs['depth'] = self.depth - 1

        if type(subfield) is me_fields.ObjectIdField:
            kwargs['required'] = False
        else:
            kwargs['required'] = subfield.required

        if subfield.default:
            kwargs['required'] = False
            kwargs['default'] = subfield.default

        attribute_dict = {
            me_fields.StringField: ['max_length'],
            me_fields.DecimalField: ['min_value', 'max_value'],
            me_fields.EmailField: ['max_length'],
            me_fields.FileField: ['max_length'],
            me_fields.URLField: ['max_length'],
            me_fields.BinaryField: ['max_bytes']
        }

        #append any extra attributes based on the dict above, as needed.
        if subfield.__class__ in attribute_dict:
            attributes = attribute_dict[subfield.__class__]
            for attribute in attributes:
                if hasattr(subfield, attribute):
                    kwargs.update({attribute: getattr(subfield, attribute)})

        return kwargs

    def go_deeper(self, is_ref=False):
        #true if we should go deeper in subfields or not.
        if is_ref:
            return self.depth and self.dereference_refs
        else:
            return self.depth or self.ignore_depth

    def get_field_mapping(self, field):
        #query parent to get field mapping.
        #Since this is implemented in the serializer and in DocumentField
        #we'll pass this up the chain until we get to the serializer, where it can be easily configured.
        assert hasattr(self, 'parent'), (
            "%s Field has no parent attribute"
            "field.bind probably did not get called." %
            (self.field_name)
        )

        return self.parent.get_field_mapping(field)

    def is_drfme_field(self, field):
        #query parent to get field mapping.
        #Since this is implemented in the serializer and in DocumentField
        #we'll pass this up the chain until we get to the serializer, where it can be easily configured.
        assert hasattr(self, 'parent'), (
            "%s Field has no parent attribute"
            "field.bind probably did not get called." %
            (self.field_name)
        )

        return self.parent.is_drfme_field(field)

    def to_internal_value(self, data):
        return self.model_field.to_python(data)

    def to_representation(self, value):
        #transform_object(obj, depth)
        #We don't really ever want to hit this case, in theory.
        return smart_str(value) if isinstance(value, ObjectId) else value

class ReferenceField(DocumentField):
    """
    For ReferenceField.
    We always dereference DBRef object before serialization
    TODO: Maybe support DBRef too?
    """

    type_label = 'ReferenceField'

    def __init__(self, *args, **kwargs):
        super(ReferenceField, self).__init__(*args, **kwargs)

        self.model_cls = self.model_field.document_type

    def get_fields(self):
        #return fields for all the subfields in this document.
        #if we need to parse deeper, build a list of the child document's fields.
        if self.go_deeper(is_ref=True):
            return self.get_document_subfields(self.model_cls)
        return {}

    def to_internal_value(self, data):
        try:
            dbref = self.model_field.to_python(data)
        except InvalidId:
            raise ValidationError(self.error_messages['invalid_dbref'])

        return dbref


    def get_attribute(self, instance):
        #need to overwrite this, since drf's version
        #will call get_attr(instance, field_name), which dereferences ReferenceFields
        #even if we don't need them. We need it to be mindful of depth.
        if self.go_deeper(is_ref=True):
            #TODO: fix to iterate properly?
            return super(DocumentField, self).get_attribute(instance)

        #return dbref by grabbing data directly, instead of going through the ReferenceField's __get__ method
        return instance._data[self.source]



    def to_representation(self, value):
        #value is either DBRef (if we're out of depth)
        #else a MongoEngine model reference.

        if value is None:
            return None

        if self.go_deeper(is_ref=True):
            #get model's fields
            #if go_deeper returns true, we've already dereferenced this in get_attribute.
            ret = OrderedDict()
            for field_name in value._fields:
                ret[field_name] = self.fields[field_name].to_representation(getattr(value, field_name))
            return ret
        elif isinstance(value, (DBRef, Document)):
            #don't want to go deeper, and have either a DBRef or a document
            #we'll have a document on POSTs/PUTs, or if something else has dereferenced it for us.
            return smart_str(value.id)
        else:
            return smart_str(value)



class ListField(DocumentField):

    type_label = 'ListField'

    def get_fields(self):
        #instantiate the nested field
        nested_field_instance = self.model_field.field
        #initialize field
        return {
            self.model_field.name: self.get_subfield(nested_field_instance)
        }

    def get_value(self, dictionary):
        # We override the default field access in order to support
        # lists in HTML forms.
        if html.is_html_input(dictionary):
            return html.parse_html_list(dictionary, prefix=self.field_name)
        value = dictionary.get(self.field_name, empty)
        #if isinstance(value, type('')):
        #    return json.loads(value)
        return value

    def to_internal_value(self, data):
        """
        List of dicts of native values <- List of dicts of primitive datatypes.
        """

        serializer_field = self.fields[self.model_field.name]

        if html.is_html_input(data):
            data = html.parse_html_list(data)
        if isinstance(data, type('')) or not hasattr(data, '__iter__'):
            self.fail('not_a_list', input_type=type(data).__name__)
        return [serializer_field.run_validation(item) for item in data]

    def get_attribute(self, instance):
        #since this is a passthrough, be careful about dereferencing the contents.
        serializer_field = self.fields[self.model_field.name]
        if not self.dereference_refs and isinstance(serializer_field, ReferenceField):
            #return data by grabbing it directly, instead of going through the field's __get__ method
            return instance._data[self.source]
        return super(DocumentField, self).get_attribute(instance)


    def to_representation(self, value):
        serializer_field = self.fields[self.model_field.name]
        return [serializer_field.to_representation(v) for v in value]


class MapField(ListField):
    type_label = "MapField"

    def to_internal_value(self, data):
        """
        List of dicts of native values <- List of dicts of primitive datatypes.
        """

        serializer_field = self.fields[self.model_field.name]

        if html.is_html_input(data):
            data = html.parse_html_list(data)
        if isinstance(data, type('')) or not hasattr(data, '__iter__'):
            self.fail('not_a_dict', input_type=type(data).__name__)

        native = OrderedDict()
        for key in data:
            native[key] = serializer_field.run_validation(data[key])
        return native

    def to_representation(self, value):
        serializer_field = self.fields[self.model_field.name]

        ret = OrderedDict()
        for key in value:
            ret[key] = serializer_field.to_representation(value[key])
        return ret

class EmbeddedDocumentField(DocumentField):

    type_label = 'EmbeddedDocumentField'

    def __init__(self, *args, **kwargs):
        super(EmbeddedDocumentField, self).__init__(*args, **kwargs)

        self.document_type = self.model_field.document_type

    def get_fields(self):
        #if we need to recurse deeper, build a list of the embedded document's fields.
        if self.go_deeper():
            return self.get_document_subfields(self.document_type)
        return {}

    def get_attribute(self, instance):
        if self.go_deeper():
            return instance[self.source]

        else:
            raise Exception("SerializerField %s ran out of depth serializing instance: %s, on field %s" % (self, instance, self.model_field.field_name))


    def to_representation(self, value):
        if value is None:
            return None
        elif self.go_deeper():
            #get model's fields
            ret = OrderedDict()
            for field_name in self.fields:
                if value._data[field_name] is None:
                    ret[field_name] = None
                else:
                    ret[field_name] = self.fields[field_name].to_representation(value._data[field_name])
            return ret
        else:
            #should probably have a proper depth-specific error.
            raise Exception("SerializerField %s ran out of depth serializing instance: %s, on field %s" % (self, value, self.model_field.name))

    def to_internal_value(self, data):
        return self.model_field.to_python(data)

class PolymorphicEmbeddedDocumentField(EmbeddedDocumentField):
    def __init__(self, *args, **kwargs):
        super(PolymorphicEmbeddedDocumentField, self).__init__(*args, **kwargs)
        self.chainmap = PolymorphicChainMap(self, None, self.document_type)


    def to_representation(self, value):
        cls = value.__class__
        fields = self.chainmap[cls]

        if value is None:
            return None
        elif self.go_deeper():
            #get model's fields
            ret = OrderedDict()
            for field_name in fields:
                if value._data[field_name] is None:
                    ret[field_name] = None
                else:
                    ret[field_name] = fields[field_name].to_representation(value._data[field_name])
            return ret
        else:
            #should probably have a proper depth-specific error.
            raise Exception("SerializerField %s ran out of depth serializing instance: %s, on field %s" % (self, value, self.model_field.name))


class DynamicField(DocumentField):

    type_label = 'DynamicField'
    serializers = {}

    def __init__(self, field_name=None, source=None, *args, **kwargs):
        super(DynamicField, self).__init__(*args, **kwargs)
        self.field_name = field_name
        self.source = source
        if source:
            self.source_attrs = self.source.split('.')

    def get_attribute(self, instance):
        return instance._data[self.source]

    def to_representation(self, value):

        if isinstance(value, (DBRef, Document)):
            #Will not get DBRefs thanks to how MongoEngine handles DynamicFields
            #but, respect depth anyways.
            if self.go_deeper(is_ref=True):
                cls = type(value)
                if type(cls) not in self.serializers:
                    self.serializers[cls] = BindingDict(self)
                    for key, val in self.get_document_subfields(cls).items():
                        self.serializers[cls][key] = val
                fields = self.serializers[cls]

                ret = OrderedDict()
                for field in fields:
                    field_value = value._data[field]
                    ret[field] = fields[field].to_representation(field_value)
                return ret
            else:
                #out of depth
                return smart_str(value.id)
        elif isinstance(value, EmbeddedDocument):
            if self.go_deeper():
                cls = type(value)

                if type(cls) not in self.serializers:
                    self.serializers[cls] = BindingDict(self)
                    for key, val in self.get_document_subfields(cls).items():
                        self.serializers[cls][key] = val
                fields = self.serializers[cls]

                ret = OrderedDict()
                for field in fields:
                    field_value = value._data[field]
                    ret[field] = fields[field].to_representation(field_value)
                return ret
            else:
                #out of depth
                return "%s Object: Out of Depth" % type(value).__name__

        elif isinstance(value, ObjectId):
            return smart_str(value)

        elif isinstance(value, list):
            #list of things.
            #dyn = DynamicField(**self.get_field_kwargs(self.model_field))
            return [self.to_representation(i) for i in value]

        else:
            #some other type of value.
            if isinstance(value, numbers.Number):
                return value

            return value




class DictField(DocumentField):

    type_label = "DictField"
    serializers = {}

    def __init__(self, *args, **kwargs):
        super(DictField, self).__init__(*args, **kwargs)

    def get_attribute(self, instance):

        #return dict as provided by the instance.
        return instance._data[self.source]

    def to_representation(self, value):
        ret = OrderedDict()

        for key in value:
            item = value[key]

            if isinstance(item, DBRef):
                #DBRef, so this is a model.
                if self.go_deeper(is_ref=True):
                    #have depth, we must go deeper.
                    #serialize-on-the-fly! (patent pending)
                    item = DeReference()([item])[0]
                    cls = item.__class__
                    if type(cls) not in self.serializers:
                        self.serializers[cls] = BindingDict(self)
                        for key, val in self.get_document_subfields(cls).items():
                            self.serializers[cls][key] = val
                    fields = self.serializers[cls]

                    sub_ret = OrderedDict()
                    for field in fields:
                        field_value = item._data[field]
                        sub_ret[field] = fields[field].to_representation(field_value)
                    ret[key] = sub_ret
                else:
                    #no depth, so just pretty-print the dbref.
                    ret[key] = smart_str(item.id)
            elif isinstance(item, dict) and '_cls' in item and item['_cls'] in _document_registry:
                #has _cls, isn't a dbref, but is in the document registry - should be an embedded document.
                if self.go_deeper():
                    cls = get_document(item['_cls'])
                    #instantiate EmbeddedDocument object
                    item = cls._from_son(item)

                    #get serializer fields from cache, or make them if needed.
                    if type(cls) not in self.serializers:
                        self.serializers[cls] = BindingDict(self)
                        for key, val in self.get_document_subfields(cls).items():
                            self.serializers[cls][key] = val
                        fields = self.serializers[cls]

                    #iterate.
                    sub_ret = OrderedDict()
                    for field in fields:
                        field_value = item._data[field]
                        sub_ret[field] = fields[field].to_representation(field_value)
                    ret[key] = sub_ret

                else:
                    #no depth, just print the something representing the EmbeddedDocument.
                    cls = item['_cls']
                    ret[key] = "Embedded Document " + cls + " (out of depth)"
                    #TODO - raise an error here instead.

            elif isinstance(value, ObjectId):
                ret[key] = smart_str(value)

            elif isinstance(item, list):
                #list of things.
                dyn = DynamicField(**self.get_field_kwargs(self.model_field))
                ret[key] = [dyn.to_representation(i) for i in item]
            elif isinstance(item, numbers.Number) or isinstance(item, bool):
                #number/bool, just return the value.
                ret[key] = item
            else:
                #stringify
                ret[key] = smart_str(item)

        return ret

    def to_internal_value(self, data):
        return self.model_field.to_python(data)


class ObjectIdField(DocumentField):

    type_label = 'ObjectIdField'

    def get_fields(self):
        #return fields for all the subfields in this document.
        return {}

    def to_representation(self, value):
        return smart_str(value)

    def to_internal_value(self, data):
        return ObjectId(data)

class HyperlinkedDocumentIdentityField(HyperlinkedIdentityField):

    view_name_pattern = "%s-detail"

    def __init__(self, *args, **kwargs):
        pattern = kwargs.pop('view_name_pattern', None)
        if pattern:
            self.view_name_pattern = pattern

        if 'lookup_field' not in kwargs.keys():
            kwargs['lookup_field'] = 'id'

        cleanup = False
        if 'view_name' not in kwargs.keys():
            #fake out the parent class so it doesn't break.
            kwargs['view_name'] = ''
            cleanup = True

        super(HyperlinkedDocumentIdentityField, self).__init__(*args, **kwargs)

        if cleanup:
            self.view_name = None


    def to_representation(self, value):
        if self.view_name is None:
            self.view_name = self.view_name_pattern % value.__class__.__name__.lower()

        return super(HyperlinkedDocumentIdentityField, self).to_representation(value)

class FileField(DocumentField):
    """
    For now, just print the grid_id properly.
    Allowing uploads of files via the serializer will require a bit more work.
    """
    type_label = 'FileField'

    def to_representation(self, value):
        gid = value.grid_id

        return smart_str(value.grid_id)

class BinaryField(DocumentField):

    type_label = 'BinaryField'

    def __init__(self, **kwargs):
        try:
            self.max_bytes = kwargs.pop('max_bytes')
        except KeyError:
            raise ValueError('BinaryField requires "max_bytes" kwarg')
        super(BinaryField, self).__init__(**kwargs)

    def to_representation(self, value):
        return smart_str(value)

    def to_internal_value(self, data):
<<<<<<< HEAD
        return ObjectId(data)

class MapField(DynamicField):
    type_label = 'MapField'
=======
        return super(BinaryField, self).to_internal_value(smart_str(data))


class BaseGeoField(DocumentField):

    type_label = 'BaseGeoField'
>>>>>>> 2c63d806
<|MERGE_RESOLUTION|>--- conflicted
+++ resolved
@@ -13,14 +13,10 @@
 from mongoengine.base.document import BaseDocument
 from mongoengine.document import Document, EmbeddedDocument
 from mongoengine.fields import ObjectId
-<<<<<<< HEAD
-import mongoengine.fields as fields
-=======
 from mongoengine.base import get_document, _document_registry
 from mongoengine.errors import NotRegistered
 
 from collections import OrderedDict
->>>>>>> 2c63d806
 
 from mongoengine import fields as me_fields
 from rest_framework import fields as drf_fields
@@ -46,12 +42,7 @@
         self.depth = kwargs.pop('depth')
         self.ignore_depth = False  # set this from a kwarg!
         try:
-<<<<<<< HEAD
-            self.model_field = kwargs.pop('model_field', fields.DynamicField())
-            self.depth = kwargs.pop('depth', 1)
-=======
             self.model_field = kwargs.pop('model_field')
->>>>>>> 2c63d806
         except KeyError:
             raise ValueError("%s requires 'model_field' kwarg" % self.type_label)
 
@@ -613,16 +604,9 @@
         return smart_str(value)
 
     def to_internal_value(self, data):
-<<<<<<< HEAD
-        return ObjectId(data)
-
-class MapField(DynamicField):
-    type_label = 'MapField'
-=======
         return super(BinaryField, self).to_internal_value(smart_str(data))
 
 
 class BaseGeoField(DocumentField):
 
-    type_label = 'BaseGeoField'
->>>>>>> 2c63d806
+    type_label = 'BaseGeoField'
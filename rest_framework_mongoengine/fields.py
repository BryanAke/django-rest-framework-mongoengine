--- conflicted
+++ resolved
@@ -9,12 +9,10 @@
 from mongoengine import fields
 from rest_framework import serializers
 import sys
-<<<<<<< HEAD
 from bson import DBRef
 from rest_framework.reverse import reverse
 from django.core.urlresolvers import resolve, get_script_prefix, NoReverseMatch
-=======
->>>>>>> e28fc689
+
 
 if sys.version_info[0] >= 3:
     def unicode(val):
@@ -64,14 +62,10 @@
         Recursion for (embedded) objects
         """
         if depth == 0:
-<<<<<<< HEAD
-            return "Max recursion depth exceeded"
+            # Return primary key if exists, else return default text
+            return str(getattr(obj, 'pk', "Max recursion depth exceeded"))
         elif isinstance(obj, DBRef):
             return self.uri_or_obj(obj, depth-1)
-=======
-            # Return primary key if exists, else return default text
-            return str(getattr(obj, 'pk', "Max recursion depth exceeded"))
->>>>>>> e28fc689
         elif isinstance(obj, BaseDocument):
             # Document, EmbeddedDocument
             return self.transform_document(obj, depth-1)
@@ -144,7 +138,6 @@
         return self.model_field.field.document_type
 
 
-
 class EmbeddedDocumentField(MongoDocumentField):
 
     type_label = 'EmbeddedDocumentField'
@@ -161,15 +154,7 @@
         return self.to_native(self.default())
 
     def to_native(self, obj):
-<<<<<<< HEAD
         return self.transform_object(obj, self.depth)
-
-=======
-        if obj is None:
-            return None
-        else:
-            return self.model_field.to_mongo(obj)
->>>>>>> e28fc689
 
     def from_native(self, value):
         return self.model_field.to_python(value)
@@ -180,7 +165,6 @@
     type_label = 'DynamicField'
 
     def to_native(self, obj):
-<<<<<<< HEAD
         return self.transform_object(obj, self.depth)
 
 
@@ -189,7 +173,4 @@
     type_label = 'MapField'
 
     def document_type(self):
-        return self.model_field.field.document_type
-=======
-        return self.model_field.to_python(obj)
->>>>>>> e28fc689
+        return self.model_field.field.document_type
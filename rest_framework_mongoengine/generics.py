from rest_framework import mixins
from rest_framework import generics as drf_generics
from django.core.exceptions import ImproperlyConfigured
from mongoengine.django.shortcuts import get_document_or_404
from mongoengine.queryset.base import BaseQuerySet


class GenericAPIView(drf_generics.GenericAPIView):
    """
    View to play nice with our Document Serializer
    """
    lookup_field = 'id'

    def get_queryset(self):
        """
<<<<<<< HEAD
        Get the list of items for this view.
        This must be an iterable, and may be a queryset.
        Defaults to using `self.queryset`.

        You may want to override this if you need to provide different
        querysets depending on the incoming request.

        (Eg. return a list of items that is specific to the user)
        """
        if self.queryset is None and self.model is None:
            raise ImproperlyConfigured("'%s' must define 'queryset' or 'model'"
                                    % self.__class__.__name__)

        queryset = None
        if self.queryset is not None:
            queryset = self.queryset.clone()

        if self.model is not None:
            if self._auto_dereference:
                queryset = self.get_serializer().Meta.model.objects
            else:
                queryset = self.get_serializer().Meta.model.objects.no_dereference()
        return queryset
    #
    # def get_query_kwargs(self):
    #     """
    #     Return a dict of kwargs that will be used to build the
    #     document instance retrieval or to filter querysets.
    #     """
    #     query_kwargs = {}
    #
    #     serializer = self.get_serializer()
    #
    #     for key, value in self.kwargs.items():
    #         if key in serializer.opts.model._fields and value is not None:
    #             query_kwargs[key] = value
    #     return query_kwargs
=======
        Re evaluate queryset, fixes #63
        """
        queryset = super(GenericAPIView, self).get_queryset()

        if isinstance(queryset, BaseQuerySet):
            queryset = queryset.all()

        return queryset
>>>>>>> 2c63d806

    def get_object(self):
        """
        *** Inherited from DRF 3 GenericAPIView, swapped get_object_or_404() with get_document_or_404() ***

        Returns the object the view is displaying.

        You may want to override this if you need to provide non-standard
        queryset lookups.  Eg if objects are referenced using multiple
        keyword arguments in the url conf.
        """
        queryset = self.filter_queryset(self.get_queryset())

        # Perform the lookup filtering.
        lookup_url_kwarg = self.lookup_url_kwarg or self.lookup_field

        assert lookup_url_kwarg in self.kwargs, (
            'Expected view %s to be called with a URL keyword argument '
            'named "%s". Fix your URL conf, or set the `.lookup_field` '
            'attribute on the view correctly.' %
            (self.__class__.__name__, lookup_url_kwarg)
        )

        filter_kwargs = {self.lookup_field: self.kwargs[lookup_url_kwarg]}
        obj = get_document_or_404(queryset, **filter_kwargs)

        # May raise a permission denied
        self.check_object_permissions(self.request, obj)

        return obj


class CreateAPIView(mixins.CreateModelMixin,
                    GenericAPIView):

    """
    Concrete view for creating a model instance.
    """
    def post(self, request, *args, **kwargs):
        return self.create(request, *args, **kwargs)


class ListAPIView(mixins.ListModelMixin,
                  GenericAPIView):
    """
    Concrete view for listing a queryset.
    """
    def get(self, request, *args, **kwargs):
        return self.list(request, *args, **kwargs)


class ListCreateAPIView(mixins.ListModelMixin,
                        mixins.CreateModelMixin,
                        GenericAPIView):
    """
    Concrete view for listing a queryset or creating a model instance.
    """
    def get(self, request, *args, **kwargs):
        return self.list(request, *args, **kwargs)

    def post(self, request, *args, **kwargs):
        return self.create(request, *args, **kwargs)


class RetrieveAPIView(mixins.RetrieveModelMixin,
                      GenericAPIView):
    """
    Concrete view for retrieving a model instance.
    """
    def get(self, request, *args, **kwargs):
        return self.retrieve(request, *args, **kwargs)


class UpdateAPIView(mixins.UpdateModelMixin,
                    GenericAPIView):

    """
    Concrete view for updating a model instance.
    """
    def put(self, request, *args, **kwargs):
        return self.update(request, *args, **kwargs)

    def patch(self, request, *args, **kwargs):
        return self.partial_update(request, *args, **kwargs)


class RetrieveUpdateAPIView(mixins.RetrieveModelMixin,
                            mixins.UpdateModelMixin,
                            GenericAPIView):
    """
    Concrete view for retrieving, updating a model instance.
    """
    def get(self, request, *args, **kwargs):
        return self.retrieve(request, *args, **kwargs)

    def put(self, request, *args, **kwargs):
        return self.update(request, *args, **kwargs)

    def patch(self, request, *args, **kwargs):
        return self.partial_update(request, *args, **kwargs)


class RetrieveDestroyAPIView(mixins.RetrieveModelMixin,
                             mixins.DestroyModelMixin,
                             GenericAPIView):
    """
    Concrete view for retrieving or deleting a model instance.
    """
    def get(self, request, *args, **kwargs):
        return self.retrieve(request, *args, **kwargs)

    def delete(self, request, *args, **kwargs):
        return self.destroy(request, *args, **kwargs)


class RetrieveUpdateDestroyAPIView(mixins.RetrieveModelMixin,
                                   mixins.UpdateModelMixin,
                                   mixins.DestroyModelMixin,
                                   GenericAPIView):
    """
    Concrete view for retrieving, updating or deleting a model instance.
    """
    def get(self, request, *args, **kwargs):
        return self.retrieve(request, *args, **kwargs)

    def put(self, request, *args, **kwargs):
        return self.update(request, *args, **kwargs)

    def patch(self, request, *args, **kwargs):
        return self.partial_update(request, *args, **kwargs)

    def delete(self, request, *args, **kwargs):
        return self.destroy(request, *args, **kwargs)<|MERGE_RESOLUTION|>--- conflicted
+++ resolved
@@ -1,7 +1,7 @@
 from rest_framework import mixins
 from rest_framework import generics as drf_generics
-from django.core.exceptions import ImproperlyConfigured
-from mongoengine.django.shortcuts import get_document_or_404
+
+from .django.shortcuts import get_document_or_404
 from mongoengine.queryset.base import BaseQuerySet
 
 
@@ -13,45 +13,6 @@
 
     def get_queryset(self):
         """
-<<<<<<< HEAD
-        Get the list of items for this view.
-        This must be an iterable, and may be a queryset.
-        Defaults to using `self.queryset`.
-
-        You may want to override this if you need to provide different
-        querysets depending on the incoming request.
-
-        (Eg. return a list of items that is specific to the user)
-        """
-        if self.queryset is None and self.model is None:
-            raise ImproperlyConfigured("'%s' must define 'queryset' or 'model'"
-                                    % self.__class__.__name__)
-
-        queryset = None
-        if self.queryset is not None:
-            queryset = self.queryset.clone()
-
-        if self.model is not None:
-            if self._auto_dereference:
-                queryset = self.get_serializer().Meta.model.objects
-            else:
-                queryset = self.get_serializer().Meta.model.objects.no_dereference()
-        return queryset
-    #
-    # def get_query_kwargs(self):
-    #     """
-    #     Return a dict of kwargs that will be used to build the
-    #     document instance retrieval or to filter querysets.
-    #     """
-    #     query_kwargs = {}
-    #
-    #     serializer = self.get_serializer()
-    #
-    #     for key, value in self.kwargs.items():
-    #         if key in serializer.opts.model._fields and value is not None:
-    #             query_kwargs[key] = value
-    #     return query_kwargs
-=======
         Re evaluate queryset, fixes #63
         """
         queryset = super(GenericAPIView, self).get_queryset()
@@ -60,7 +21,6 @@
             queryset = queryset.all()
 
         return queryset
->>>>>>> 2c63d806
 
     def get_object(self):
         """

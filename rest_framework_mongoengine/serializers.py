--- conflicted
+++ resolved
@@ -211,16 +211,10 @@
         """
         kwargs = {}
 
-<<<<<<< HEAD
-        if model_field.__class__ in (mongoengine.ReferenceField, mongoengine.EmbeddedDocumentField,
-                                     mongoengine.ListField, mongoengine.DynamicField,
-                                     mongoengine.DictField, mongoengine.MapField):
-=======
         #kwargs to pass to all drfme fields
         #this includes lists, dicts, embedded documents, etc
         #depth included for flow control during recursive serialization.
         if self.is_drfme_field(model_field):
->>>>>>> 95ad229e
             kwargs['model_field'] = model_field
             kwargs['depth'] = getattr(self.Meta, 'depth', self.MAX_RECURSION_DEPTH)
 

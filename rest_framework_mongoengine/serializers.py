from __future__ import unicode_literals

from mongoengine.errors import ValidationError as me_ValidationError
from mongoengine import fields as me_fields
from mongoengine.base.common import get_document

from django.db import models
from django.forms import widgets
from django.core.exceptions import ImproperlyConfigured

from collections import OrderedDict
import inspect

from rest_framework import serializers
from rest_framework import fields as drf_fields
<<<<<<< HEAD
from rest_framework_mongoengine.utils import get_field_info
from rest_framework_mongoengine.fields import (ReferenceField, ListField, EmbeddedDocumentField, DynamicField, MapField,
                                               ObjectIdField, DocumentField)
from rest_framework.settings import api_settings
from rest_framework.relations import HyperlinkedRelatedField, HyperlinkedIdentityField, RelatedField
=======
from rest_framework.fields import SkipField
from rest_framework.settings import api_settings
from rest_framework_mongoengine.utils import get_field_info, FieldInfo, PolymorphicChainMap
from rest_framework_mongoengine.fields import (ReferenceField, ListField, EmbeddedDocumentField, DynamicField,
                                               ObjectIdField, DocumentField, BinaryField, BaseGeoField, DictField, MapField, FileField, PolymorphicEmbeddedDocumentField)
>>>>>>> 2c63d806
import copy
# from .ld import Namespaced
from bson import ObjectId, DBRef
import re


def raise_errors_on_nested_writes(method_name, serializer, validated_data):
    """
    *** inherited from DRF 3, altered for EmbeddedDocumentSerializer to work automagically ***

    Give explicit errors when users attempt to pass writable nested data.

    If we don't do this explicitly they'd get a less helpful error when
    calling `.save()` on the serializer.

    We don't *automatically* support these sorts of nested writes because
    there are too many ambiguities to define a default behavior.

    Eg. Suppose we have a `UserSerializer` with a nested profile. How should
    we handle the case of an update, where the `profile` relationship does
    not exist? Any of the following might be valid:

    * Raise an application error.
    * Silently ignore the nested part of the update.
    * Automatically create a profile instance.
    """

    # Ensure we don't have a writable nested field. For example:
    #
    # class UserSerializer(ModelSerializer):
    #     ...
    #     profile = ProfileSerializer()
    assert not any(
        isinstance(field, serializers.BaseSerializer) and
        not isinstance(field, EmbeddedDocumentSerializer) and
        (key in validated_data)
        for key, field in serializer.fields.items()
    ), (
        'The `.{method_name}()` method does not support writable nested'
        'fields by default.\nWrite an explicit `.{method_name}()` method for '
        'serializer `{module}.{class_name}`, or set `read_only=True` on '
        'nested serializer fields.'.format(
            method_name=method_name,
            module=serializer.__class__.__module__,
            class_name=serializer.__class__.__name__
        )
    )

    # Ensure we don't have a writable dotted-source field. For example:
    #
    # class UserSerializer(ModelSerializer):
    #     ...
    #     address = serializer.CharField('profile.address')
    assert not any(
        '.' in field.source and (key in validated_data)
        for key, field in serializer.fields.items()
    ), (
        'The `.{method_name}()` method does not support writable dotted-source '
        'fields by default.\nWrite an explicit `.{method_name}()` method for '
        'serializer `{module}.{class_name}`, or set `read_only=True` on '
        'dotted-source serializer fields.'.format(
            method_name=method_name,
            module=serializer.__class__.__module__,
            class_name=serializer.__class__.__name__
        )
    )


class DocumentSerializer(serializers.ModelSerializer):
    """

    Model Serializer that supports Mongoengine
    DRF - 3 comes with pretty cool new features and more elegant and readable codebase.
    So it was not that hard to hack the way through mongoengine compability.

    To users:
        MongoEngineModelSerializer is now DocumentSerializer
        everything works on MongoEngineModelSerializer works on DocumentSerializer as well, even more performant.

        You can also use nested DocumentSerializers, just like on DRF3 ModelSerializer.

        DocumentSerializer takes care of EmbeddedDocumentField, ListField, ReferenceField automatically.
        If you want some custom behavior, you should implement
        a nested serializer with .create() .update() methods set up

    To contributors:
         Before start of development, please consider reading DRF 3 ModelSerializer implementation

         - The process order like is_valid() -> run_validation() -> to_internal_value() is crucial when
         implementing custom behavior.

         - Important to understand that all Mongoengine Fields are converted to DRF fields on the go.
         The fields that require custom implementation(like ListField), we convert them to our
         custom DocumentField(or any subclass).

         All contributions are welcome.

         Here is a to-do list if you consider contributing
            - implement better get_fields()
            - make sure all kwargs (regarding validation/serialization) on models
              passes to serializers on get_field_kwargs()
            - check and implement ChoiceField on DRF
            - check if DRF validators work correctly
            - write tests
            - check and resolve issues
            - maybe a better way to implement transform_%s methods on fields.py

    """
<<<<<<< HEAD
    def __init__(self, instance=None, data=drf_fields.empty, **kwargs):
=======



    def __init__(self, instance=None, data=serializers.empty, **kwargs):
>>>>>>> 2c63d806
        super(DocumentSerializer, self).__init__(instance=instance, data=data, **kwargs)
        if not hasattr(self.Meta, 'model'):
            raise AssertionError('You should set `model` attribute on %s.' % type(self).__name__)

    MAX_RECURSION_DEPTH = 5  # default value of depth
    field_mapping = {
        me_fields.FloatField: drf_fields.FloatField,
        me_fields.IntField: drf_fields.IntegerField,
        me_fields.DateTimeField: drf_fields.DateTimeField,
        me_fields.EmailField: drf_fields.EmailField,
        me_fields.URLField: drf_fields.URLField,
        me_fields.StringField: drf_fields.CharField,
        me_fields.BooleanField: drf_fields.BooleanField,
        me_fields.ImageField: drf_fields.ImageField,
        me_fields.UUIDField: drf_fields.CharField,
        me_fields.DecimalField: drf_fields.DecimalField
    }

    _drfme_field_mapping = {
        me_fields.ObjectIdField: ObjectIdField,
        me_fields.ReferenceField: ReferenceField,
        me_fields.ListField: ListField,
        me_fields.EmbeddedDocumentField: PolymorphicEmbeddedDocumentField,
        me_fields.DynamicField: DynamicField,
<<<<<<< HEAD
        me_fields.DecimalField: drf_fields.DecimalField,
        me_fields.UUIDField: drf_fields.CharField,
        me_fields.DictField: DocumentField,
        me_fields.MapField: MapField,
=======
        me_fields.DictField: DictField,
        me_fields.MapField: MapField,
        me_fields.BinaryField: BinaryField,
        me_fields.GeoPointField: BaseGeoField,
        me_fields.PointField: BaseGeoField,
        me_fields.PolygonField: BaseGeoField,
        me_fields.LineStringField: BaseGeoField,
        me_fields.FileField: FileField,
>>>>>>> 2c63d806
    }

    field_mapping.update(_drfme_field_mapping)
    embedded_document_serializer_fields = []

    def get_field_mapping(self, field):
        #given a field, look up the proper default drf or drf-me field

        #convert to class, if we're passed an instance, as above.
        if not isinstance(field, type):
            field = type(field)

        for cls in inspect.getmro(field):
            if cls in self.field_mapping:
                return self.field_mapping[cls]
        return None

    def is_drfme_field(self, field):
        """
        :param field: Model field instance (or class)
        :return: True if field maps to a subclass of DocumentField, otherwise returns False.
        """

        #We will need the field class to look it up, so make sure we weren't passed one initially
        #and convert it if needed.
        if not isinstance(field, type):
            field = type(field)

        #if this is a key in DRFME_FIELD_MAPPING, return True
        if field in self._drfme_field_mapping:
            return True
        elif set(inspect.getmro(field)).intersection(self._drfme_field_mapping.keys()):
            #if the set of field's parent classes has an intersection with the keys in DRFME_FIELD_MAPPING
            #i.e. One of our parent classes is a type that needs handling with a DocumentField
            return True
        return False

    def get_base_kwargs(self):
        return {}


    def get_validators(self):
        validators = getattr(getattr(self, 'Meta', None), 'validators', [])
        return validators

    def get_field_kwargs(self, model_field):
        """
        Get kwargs that will be used for validation/serialization
        """
        kwargs = {}

        #kwargs to pass to all drfme fields
        #this includes lists, dicts, embedded documents, etc
        #depth included for flow control during recursive serialization.
        if self.is_drfme_field(model_field):
            kwargs['model_field'] = model_field
            kwargs['depth'] = getattr(self.Meta, 'depth', self.MAX_RECURSION_DEPTH)

        if type(model_field) is me_fields.ObjectIdField:
            kwargs['required'] = False
        else:
            kwargs['required'] = model_field.required

        if model_field.default:
            kwargs['required'] = False
            kwargs['default'] = model_field.default

        attribute_dict = {
            me_fields.StringField: ['max_length'],
            me_fields.DecimalField: ['min_value', 'max_value'],
            me_fields.EmailField: ['max_length'],
            me_fields.FileField: ['max_length'],
            me_fields.URLField: ['max_length'],
            me_fields.BinaryField: ['max_bytes']
        }

        #append any extra attributes based on the dict above, as needed.
        if model_field.__class__ in attribute_dict:
            attributes = attribute_dict[model_field.__class__]
            for attribute in attributes:
                if hasattr(model_field, attribute):
                    kwargs.update({attribute: getattr(model_field, attribute)})

        if model_field.__class__ is me_fields.StringField:
            kwargs['allow_null'] = not kwargs['required']
            kwargs['allow_blank'] = not kwargs['required']

        return kwargs

    def get_field_info(self, model):
        return get_field_info(model)

    def get_fields(self):
        #fields declared on Serializer (e.g. Name = CharField() in class definition)
        declared_fields = copy.deepcopy(self._declared_fields)

        #instantiate return OrderedDictionary
        ret = OrderedDict()

        #get info from Meta
        model = getattr(self.Meta, 'model') #model for serializer
        fields = getattr(self.Meta, 'fields', None) #explicit list of fields
        exclude = getattr(self.Meta, 'exclude', None) #list of fields to exclude
        depth = getattr(self.Meta, 'depth', 0) #depth to crawl to

        #format extra kwargs
        extra_kwargs = self.get_extra_kwargs()

        #check fields and exclude, make sure they didn't do anything stupid
        if fields and not isinstance(fields, (list, tuple)):
            raise TypeError(
                'The `fields` option must be a list or tuple. Got %s.' %
                type(fields).__name__
            )

        if exclude and not isinstance(exclude, (list, tuple)):
            raise TypeError(
                'The `exclude` option must be a list or tuple. Got %s.' %
                type(exclude).__name__
            )

        assert not (fields and exclude), "Cannot set both 'fields' and 'exclude'."

        # # Retrieve metadata about fields & relationships on the model class.
        info = self.get_field_info(model)

        fields = self.get_default_field_names(declared_fields, info)

        # Determine the set of model fields, and the fields that they map to.
        # We actually only need this to deal with the slightly awkward case
        # of supporting `unique_for_date`/`unique_for_month`/`unique_for_year`.
        model_field_mapping = {}
        embedded_list = []
        #for all fields we're going to serialize..
        for field_name in fields:
            if field_name in declared_fields:
                #if we declared it, get the source from the field we declared (or use field_name as default)
                field = declared_fields[field_name]
                source = field.source or field_name
                if isinstance(field, EmbeddedDocumentSerializer):
                    embedded_list.append(field)
            else:
                #fields we didn't define in Serializer class (and are being built from the model)
                #get source from extra_kwargs, or use field_name as default.
                try:
                    source = extra_kwargs[field_name]['source']
                except KeyError:
                    source = field_name
            # Model fields will always have a simple source mapping,
            # they can't be nested attribute lookups.
            if '.' not in source and source != '*':
                model_field_mapping[source] = field_name

        #only includes EmbeddedDocumentSerializers specifically defined in declared_fields
        #everything else will be using an EmbeddedDocumentField (or similar)
        self.embedded_document_serializer_fields = embedded_list

        #Now determine the fields that should be included on the serializer.
        for field_name in fields:
            if field_name in declared_fields:
                # Field is explicitly declared on the class, use that.
                ret[field_name] = declared_fields[field_name]
                continue

            elif field_name in info.fields_and_pk:
                # Create regular model fields.
                model_field = info.fields_and_pk[field_name]
                field_cls = self.get_field_mapping(model_field)
                if field_cls is None:
                    raise KeyError('%s is not supported, yet. Please open a ticket regarding '
                                   'this issue and have it fixed asap.\n'
                                   'https://github.com/umutbozkurt/django-rest-framework-mongoengine/issues/' %
                                   type(model_field))

                kwargs = self.get_field_kwargs(model_field)

            elif hasattr(model, field_name):
                #if not a field, but exists on the model,
                # Create a read only field for model methods and properties.
                field_cls = drf_fields.ReadOnlyField
                kwargs = {}

            else:
                #bad ju-ju. Shouldn't get here (as all fields should be explicitly declared or part of model
                raise ImproperlyConfigured(
                    'Field name `%s` is not valid for model `%s`.' %
                    (field_name, model.__class__.__name__)
                )

            # Check that any fields declared on the class are
            # also explicitly included in `Meta.fields`.
            missing_fields = set(declared_fields.keys()) - set(fields)
            if missing_fields:
                missing_field = list(missing_fields)[0]
                raise ImproperlyConfigured(
                    'Field `%s` has been declared on serializer `%s`, but '
                    'is missing from `Meta.fields`.' %
                    (missing_field, self.__class__.__name__)
                )

            # Populate any kwargs defined in `Meta.extra_kwargs`
            extras = extra_kwargs.get(field_name, {})
            if extras.get('read_only', False):
                #if defined as read_only, drop any kwargs that don't work with that
                #from kwargs that will be passed to field's init
                for attr in [
                    'required', 'default', 'allow_blank', 'allow_null',
                    'min_length', 'max_length', 'min_value', 'max_value',
                    'validators', 'queryset'
                ]:
                    kwargs.pop(attr, None)

            if extras.get('default') and kwargs.get('required') is False:
                kwargs.pop('required')

            kwargs.update(extras)

            # Create the serializer field, finally.
            ret[field_name] = field_cls(**kwargs)

        return ret

    def is_valid(self, raise_exception=False):
        """
        Call super.is_valid() and then apply embedded document serializer's validations.
        """
        valid = super(DocumentSerializer, self).is_valid(raise_exception=raise_exception)

        for embedded_field in self.embedded_document_serializer_fields:
            embedded_field._initial_data = self.validated_data.pop(embedded_field.field_name, serializers.empty)
            valid &= embedded_field.is_valid(raise_exception=raise_exception)

        return valid

    def to_representation(self, instance):
        """
        Object instance -> Dict of primitive datatypes.
        """
        #instantiate return dict
        ret = OrderedDict()

        #get list of fields from self.fields.values()
        fields = [field for field in self.fields.values() if not field.write_only]

        for field in fields:
                try:
                    #get attribute from field
                    #probably primitive datatype for simple fields (text, int, etc)
                    #possibly something more complicated for objects, lists, or whatnot.
                    attribute = field.get_attribute(instance)
                except SkipField:
                    continue

                if attribute is None:
                    # We skip `to_representation` for `None` values so that
                    # fields do not have to explicitly deal with that case.
                    ret[field.field_name] = None
                else:
                    #pass the attribute to the to_representation function to get final representation
                    #of the data.
                    ret[field.field_name] = field.to_representation(attribute)

        return ret

    def create(self, validated_data):
        """
        Create an instance using queryset.create()
        Before create() on self, call EmbeddedDocumentSerializer's create() first. If exists.
        """
        raise_errors_on_nested_writes('create', self, validated_data)

        # Automagically create and set embedded documents to validated data
        for embedded_field in self.embedded_document_serializer_fields:
            embedded_doc_intance = embedded_field.create(embedded_field.validated_data)
            validated_data[embedded_field.field_name] = embedded_doc_intance

        ModelClass = self.Meta.model
        try:
            instance = ModelClass(**validated_data)
            instance.save()
        except TypeError as exc:
            msg = (
                'Got a `TypeError` when calling `%s.objects.create()`. '
                'This may be because you have a writable field on the '
                'serializer class that is not a valid argument to '
                '`%s.objects.create()`. You may need to make the field '
                'read-only, or override the %s.create() method to handle '
                'this correctly.\nOriginal exception text was: %s.' %
                (
                    ModelClass.__name__,
                    ModelClass.__name__,
                    type(self).__name__,
                    exc
                )
            )
            raise TypeError(msg)
        except me_ValidationError as exc:
            msg = (
                'Got a `ValidationError` when calling `%s.objects.create()`. '
                'This may be because request data satisfies serializer validations '
                'but not Mongoengine`s. You may need to check consistency between '
                '%s and %s.\nIf that is not the case, please open a ticket '
                'regarding this issue on https://github.com/umutbozkurt/django-rest-framework-mongoengine/issues'
                '\nOriginal exception was: %s' %
                (
                    ModelClass.__name__,
                    ModelClass.__name__,
                    type(self).__name__,
                    exc
                )
            )
            raise me_ValidationError(msg)

        return instance

    def update(self, instance, validated_data):
        """
        Update embedded fields first, set relevant attributes with updated data
        And then continue regular updating
        """
        for embedded_field in self.embedded_document_serializer_fields:
            embedded_doc_intance = embedded_field.update(getattr(instance, embedded_field.field_name), embedded_field.validated_data)
            setattr(instance, embedded_field.field_name, embedded_doc_intance)

        return super(DocumentSerializer, self).update(instance, validated_data)


subclass_serializers = {}

class ChainableDocumentSerializer(DocumentSerializer):

    @classmethod
    def register_serializer(cls, serializer):
        if cls not in subclass_serializers.keys():
            subclass_serializers[cls] = {}

        kls = serializer.Meta.model
        if kls is not cls.Meta.model and issubclass(kls, cls.Meta.model):
            subclass_serializers[cls][kls] = serializer
        else:
            raise Exception("Don't do that, yo.")

    def get_serializer(self, kls):
        #if no serializers have been registered for us to use, just return self
        if self.__class__ not in subclass_serializers.keys():
            return super(ChainableDocumentSerializer, self)

        for klz in inspect.getmro(kls):
            if klz in subclass_serializers[self.__class__].keys():
                serializer = subclass_serializers[self.__class__][klz]
                if type(serializer) is serializers.SerializerMetaclass:
                    #instantiate now, since there's a context we can pass along.
                    serializer = serializer(context=self._context)
                    subclass_serializers[self.__class__][klz] = serializer
                return serializer

        #if a better serializer is not found, return self as default
        return super(ChainableDocumentSerializer, self)


    def to_internal_value(self, data):
        """
        Dict of native values <- Dict of primitive datatypes.
        """
        if not isinstance(data, dict):
            message = self.error_messages['invalid'].format(
                datatype=type(data).__name__
            )
            raise drf_fields.ValidationError({
                api_settings.NON_FIELD_ERRORS_KEY: [message]
            })

        if data.get('_cls', None):
            cls = get_document(data['_cls'])
        else:
            cls = self.Meta.model

        return self.get_serializer(cls).to_internal_value(data)

    def to_representation(self, instance):
        """
        Object instance -> Dict of primitive datatypes.
        """

        #get class of instance
        cls = instance.__class__
        #find subclass serializer if one exists
        return self.get_serializer(cls).to_representation(instance)

    def create(self, validated_data):
        if validated_data['_class_name']:
            cls = get_document(validated_data['_class_name'])
        else:
            cls = self.Meta.model

        return self.get_serializer(cls).create(validated_data)


class PolymorphicDocumentSerializer(DocumentSerializer):
    def __init__(self, *args, **kwargs):
        self.field_mapping[me_fields.EmbeddedDocumentField] = PolymorphicEmbeddedDocumentField
        super(PolymorphicDocumentSerializer, self).__init__(*args, **kwargs)
        self.chainmap = PolymorphicChainMap(self, self.fields)

    def to_internal_value(self, data):
        """
        Dict of native values <- Dict of primitive datatypes.
        """
        if not isinstance(data, dict):
            message = self.error_messages['invalid'].format(
                datatype=type(data).__name__
            )
            raise drf_fields.ValidationError({
                api_settings.NON_FIELD_ERRORS_KEY: [message]
            })

        ret = OrderedDict()
        errors = OrderedDict()

        if data['_cls']:
            cls = get_document(data['_cls'])
            if not issubclass(cls, self.Meta.model):
                #not playing the 'pass anything in, and we'll construct it for you' game
                cls = self.Meta.model
        else:
            cls = self.Meta.model

        fields = self.chainmap[cls]

        fields = [field for name, field in fields.items() if not field.read_only]

        for field in fields:
            validate_method = getattr(self, 'validate_' + field.field_name, None)
            primitive_value = field.get_value(data)
            try:
                validated_value = field.run_validation(primitive_value)
                if validate_method is not None:
                    validated_value = validate_method(validated_value)
            except drf_fields.ValidationError as exc:
                errors[field.field_name] = exc.detail
            except drf_fields.DjangoValidationError as exc:
                errors[field.field_name] = list(exc.messages)
            except SkipField:
                pass
            else:
                drf_fields.set_value(ret, field.source_attrs, validated_value)

        if errors:
            raise drf_fields.ValidationError(errors)

        return ret


    def to_representation(self, instance):
        """
        Object instance -> Dict of primitive datatypes.
        """
        #instantiate return dict
        ret = OrderedDict()


        #get list of fields from self.fields.values()
        cls = instance.__class__
        fields = self.chainmap[cls]

        fields = {name: field for name, field in fields.items() if not field.write_only}
        d = {name: (field.source, field.source_attrs) for name, field in fields.items()}

        for field_name, field in fields.items():
            if field_name in self._declared_fields or field.source in instance._fields:
                try:
                    #get attribute from field
                    #probably primitive datatype for simple fields (text, int, etc)
                    #possibly something more complicated for objects, lists, or whatnot.
                    attribute = field.get_attribute(instance)
                except (SkipField):
                    continue

                if attribute is None:
                    # We skip `to_representation` for `None` values so that
                    # fields do not have to explicitly deal with that case.
                    ret[fields[field_name].field_name] = None
                else:
                    #pass the attribute to the to_representation function to get final representation
                    #of the data.
                    ret[fields[field_name].field_name] = fields[field_name].to_representation(attribute)

        return ret

class DynamicDocumentSerializer(DocumentSerializer):
    """
    DocumentSerializer adjusted for DynamicDocuments.
    """
    def to_internal_value(self, data):
        """
        Dict of native values <- Dict of primitive datatypes.
        After calling super, we handle dynamic data which is not handled by super class
        """
        ret = super(DocumentSerializer, self).to_internal_value(data)
        [drf_fields.set_value(ret, [k], data[k]) for k in data if k not in ret]
        return ret

    def to_representation(self, instance):
        """
        Object instance -> Dict of primitive datatypes.
        Serialize regular + dynamic fields
        """
        ret = OrderedDict()
        fields = [field for field in self.fields.values() if not field.write_only]
        fields += self._get_dynamic_fields(instance).values()

        for field in fields:
            attribute = field.get_attribute(instance)
            if attribute is None:
                ret[field.field_name] = None
            else:
                ret[field.field_name] = field.to_representation(attribute)

        return ret

    def _get_dynamic_fields(self, document):
        dynamic_fields = {}
        if document is not None and document._dynamic:
            for name, field in document._dynamic_fields.items():
                dynamic_fields[name] = DynamicField(field_name=name, source=name, **self.get_field_kwargs(field))
        return dynamic_fields


class EmbeddedDocumentSerializer(DocumentSerializer):
    """
    A DocumentSerializer adjusted to have extended control over serialization and validation of EmbeddedDocuments.
    """

    def create(self, validated_data):
        """
        EmbeddedDocuments are not saved separately, so we create an instance of it.
        """
        raise_errors_on_nested_writes('create', self, validated_data)
        return self.Meta.model(**validated_data)

    def update(self, instance, validated_data):
        """
        EmbeddedDocuments are not saved separately, so we just update the instance and return it.
        """
        raise_errors_on_nested_writes('update', self, validated_data)

        for attr, value in validated_data.items():
            setattr(instance, attr, value)

        return instance

    def _get_default_field_names(self, declared_fields, model_info):
        """
        EmbeddedDocuments don't have `id`s so do not include `id` to field names
        """
        return (
            list(declared_fields.keys()) +
            list(model_info.fields.keys()) +
            list(model_info.forward_relations.keys())
        )


class HyperlinkedModelSerializer(DocumentSerializer):
    """
    A type of `ModelSerializer` that uses hyperlinked relationships instead
    of primary key relationships. Specifically:
    * A 'url' field is included instead of the 'id' field.
    * Relationships to other instances are hyperlinks, instead of primary keys.
    """
    _related_class = HyperlinkedRelatedField

    def _get_default_field_names(self, declared_fields, model_info):
        return (
            [api_settings.URL_FIELD_NAME] +
            list(declared_fields.keys()) +
            list(model_info.fields.keys()) +
            list(model_info.forward_relations.keys())
        )

    def _get_nested_class(self, nested_depth, relation_info):
        class NestedSerializer(HyperlinkedModelSerializer):
            class Meta:
                model = relation_info.related
                depth = nested_depth - 1

        return NestedSerializer<|MERGE_RESOLUTION|>--- conflicted
+++ resolved
@@ -13,23 +13,12 @@
 
 from rest_framework import serializers
 from rest_framework import fields as drf_fields
-<<<<<<< HEAD
-from rest_framework_mongoengine.utils import get_field_info
-from rest_framework_mongoengine.fields import (ReferenceField, ListField, EmbeddedDocumentField, DynamicField, MapField,
-                                               ObjectIdField, DocumentField)
-from rest_framework.settings import api_settings
-from rest_framework.relations import HyperlinkedRelatedField, HyperlinkedIdentityField, RelatedField
-=======
 from rest_framework.fields import SkipField
 from rest_framework.settings import api_settings
 from rest_framework_mongoengine.utils import get_field_info, FieldInfo, PolymorphicChainMap
 from rest_framework_mongoengine.fields import (ReferenceField, ListField, EmbeddedDocumentField, DynamicField,
                                                ObjectIdField, DocumentField, BinaryField, BaseGeoField, DictField, MapField, FileField, PolymorphicEmbeddedDocumentField)
->>>>>>> 2c63d806
 import copy
-# from .ld import Namespaced
-from bson import ObjectId, DBRef
-import re
 
 
 def raise_errors_on_nested_writes(method_name, serializer, validated_data):
@@ -134,14 +123,10 @@
             - maybe a better way to implement transform_%s methods on fields.py
 
     """
-<<<<<<< HEAD
-    def __init__(self, instance=None, data=drf_fields.empty, **kwargs):
-=======
 
 
 
     def __init__(self, instance=None, data=serializers.empty, **kwargs):
->>>>>>> 2c63d806
         super(DocumentSerializer, self).__init__(instance=instance, data=data, **kwargs)
         if not hasattr(self.Meta, 'model'):
             raise AssertionError('You should set `model` attribute on %s.' % type(self).__name__)
@@ -166,12 +151,6 @@
         me_fields.ListField: ListField,
         me_fields.EmbeddedDocumentField: PolymorphicEmbeddedDocumentField,
         me_fields.DynamicField: DynamicField,
-<<<<<<< HEAD
-        me_fields.DecimalField: drf_fields.DecimalField,
-        me_fields.UUIDField: drf_fields.CharField,
-        me_fields.DictField: DocumentField,
-        me_fields.MapField: MapField,
-=======
         me_fields.DictField: DictField,
         me_fields.MapField: MapField,
         me_fields.BinaryField: BinaryField,
@@ -180,7 +159,6 @@
         me_fields.PolygonField: BaseGeoField,
         me_fields.LineStringField: BaseGeoField,
         me_fields.FileField: FileField,
->>>>>>> 2c63d806
     }
 
     field_mapping.update(_drfme_field_mapping)
@@ -740,30 +718,4 @@
             list(declared_fields.keys()) +
             list(model_info.fields.keys()) +
             list(model_info.forward_relations.keys())
-        )
-
-
-class HyperlinkedModelSerializer(DocumentSerializer):
-    """
-    A type of `ModelSerializer` that uses hyperlinked relationships instead
-    of primary key relationships. Specifically:
-    * A 'url' field is included instead of the 'id' field.
-    * Relationships to other instances are hyperlinks, instead of primary keys.
-    """
-    _related_class = HyperlinkedRelatedField
-
-    def _get_default_field_names(self, declared_fields, model_info):
-        return (
-            [api_settings.URL_FIELD_NAME] +
-            list(declared_fields.keys()) +
-            list(model_info.fields.keys()) +
-            list(model_info.forward_relations.keys())
-        )
-
-    def _get_nested_class(self, nested_depth, relation_info):
-        class NestedSerializer(HyperlinkedModelSerializer):
-            class Meta:
-                model = relation_info.related
-                depth = nested_depth - 1
-
-        return NestedSerializer+        )